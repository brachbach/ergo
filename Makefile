--- conflicted
+++ resolved
@@ -18,14 +18,10 @@
 docs: FORCE  ## Build docs
 	poetry run $(MAKE) -C docs html
 
-<<<<<<< HEAD
-scrub: FORCE  ## Create scrubbed notebooks in notebooks/src/ from notebooks/build/
-=======
 serve: FORCE  ## Run Jupyter notebook server
 	poetry run python -m jupyter lab
 
-scrub: FORCE  ## Scrub notebooks/src/.ipynb of output
->>>>>>> 64c4b781
+scrub: FORCE  ## Create scrubbed notebooks in notebooks/src/ from notebooks/build/
 	poetry run python scripts/scrub_notebooks.py notebooks/build notebooks/src
 
 scrub_src_only: FORCE  ## Scrub notebooks in notebooks/src/ (without updating from notebooks/build/)
