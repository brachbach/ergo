--- conflicted
+++ resolved
@@ -36,101 +36,6 @@
         component_dists = [Logistic(p[0], p[1]) for p in structured_params]
         return cls(component_dists, probs)
 
-<<<<<<< HEAD
-    @classmethod
-    def from_samples(cls, data, num_components=3, verbose=False) -> "LogisticMixture":
-        data = np.array(data)
-        scale = Scale(scale_min=min(data), scale_max=max(data))
-        normalized_data = np.array([scale.normalize_point(datum) for datum in data])
-
-        loss = lambda params: static.dist_logloss(  # noqa: E731
-            cls, params, normalized_data
-        )
-        jac = lambda params: static.dist_grad_logloss(  # noqa: E731
-            cls, params, normalized_data
-        )
-
-        normalized_mixture = cls.from_loss(loss, jac, num_components, verbose)
-        return normalized_mixture.denormalize(scale)
-
-    @classmethod
-    def from_conditions(
-        cls,
-        conditions: Sequence[Condition],
-        num_components: Optional[int] = None,
-        verbose=False,
-        scale=None,
-        init_tries=100,
-        opt_tries=10,
-    ) -> "LogisticMixture":
-        """
-        Fit a mixture distribution from Conditions
-
-        :param conditions: conditions to fit
-        :param num_components: number of components to include in the mixture.
-        :param init_tries:
-        :param opt_tries:
-        :param verbose:
-        :param scale: the true-scale range to fit over.
-        :return: the fitted mixture
-        """
-        if scale is None:
-            scale = Scale(0, 1)  # assume a linear scale in [0,1]
-        normalized_conditions = [condition.normalize(scale) for condition in conditions]
-
-        cond_data = [condition.destructure() for condition in normalized_conditions]
-        if cond_data:
-            cond_classes, cond_params = zip(*cond_data)
-        else:
-            cond_classes, cond_params = [], []
-
-        loss = lambda params: static.jitted_condition_loss(  # noqa: E731
-            cls, params, cond_classes, cond_params
-        )
-        jac = lambda params: static.jitted_condition_loss_grad(  # noqa: E731
-            cls, params, cond_classes, cond_params
-        )
-
-        normalized_mixture: LogisticMixture = cls.from_loss(
-            loss=loss,
-            jac=jac,
-            num_components=num_components,
-            verbose=verbose,
-            init_tries=init_tries,
-            opt_tries=opt_tries,
-        )
-        return normalized_mixture.denormalize(scale)
-
-    @classmethod
-    def from_loss(
-        cls,
-        loss,
-        jac,
-        num_components: Optional[int] = None,
-        verbose=False,
-        init_tries=100,
-        opt_tries=10,
-    ) -> "LogisticMixture":
-        onp.random.seed(0)
-
-        init = lambda: cls.initialize_params(num_components)  # noqa: E731
-
-        fit_results = minimize(
-            loss,
-            init=init,
-            jac=jac,
-            init_tries=init_tries,
-            opt_tries=opt_tries,
-            verbose=verbose,
-        )
-        if not fit_results.success and verbose:
-            print(fit_results)
-        final_params = fit_results.x
-
-        return cls.from_params(final_params)
-
-=======
->>>>>>> 07b8a4f4
     @staticmethod
     def initialize_optimizable_params(fixed_params):
         """
