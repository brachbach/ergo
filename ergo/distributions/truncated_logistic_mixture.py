--- conflicted
+++ resolved
@@ -112,28 +112,28 @@
     @classmethod
     def normalize_fixed_params(self, fixed_params, scale: Scale):
         norm_fixed_params = dict(fixed_params)
-<<<<<<< HEAD
         norm_fixed_params["floor"] = scale.normalize_point(fixed_params["floor"])
         norm_fixed_params["ceiling"] = scale.normalize_point(fixed_params["ceiling"])
         return norm_fixed_params
-=======
-        norm_fixed_params["floor"] = s.normalize_point(fixed_params["floor"])
-        norm_fixed_params["ceiling"] = s.normalize_point(fixed_params["ceiling"])
-        return norm_fixed_params
 
     def destructure(self):
-        params = (
-            [(c.loc, c.scale) for c in self.components],
-            self.probs,
-            (self.floor, self.ceiling),
-        )
-        return (TruncatedLogisticMixture, params)
+        raise NotImplementedError
+        # scale_cls, scale_params = self.scale.destructure()
+        # params = (
+        #     [(c.loc, c.scale) for c in self.components],
+        #     self.probs,
+        #     (self.floor, self.ceiling),
+        #     scale_params
+        # )
+        # return ((TruncatedLogisticMixture, scale_cls), params)
 
     @classmethod
     def structure(cls, params):
-        component_params, probs, limits = params
-        components = [Logistic(l, s) for (l, s) in component_params]
-        return cls(
-            components=components, probs=probs, floor=limits[0], ceiling=limits[1]
-        )
->>>>>>> 27f4d13f
+        raise NotImplementedError
+        # dist_cls, scale_cls = cls
+        # component_params, probs, limits, scale_params = params
+        # scale = Scale(*scale_params) # should use .structure
+        # components = [Logistic(l, s, scale) for (l, s) in component_params]
+        # return cls(
+        #     components=components, probs=probs, floor=limits[0], ceiling=limits[1], scale=scale
+        # )