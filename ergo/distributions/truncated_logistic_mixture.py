"""
Truncated mixture of logistic distributions
"""
from dataclasses import dataclass
from typing import Sequence

from jax import nn
import jax.numpy as np
import jax.scipy as scipy
import numpy as onp
import scipy as oscipy

from ergo.scale import Scale

from .logistic import Logistic
from .logistic_mixture import LogisticMixture
from .mixture import Mixture
from .optimizable import Optimizable


@dataclass
class TruncatedLogisticMixture(Mixture, Optimizable):
    components: Sequence[Logistic]
    probs: Sequence[float]
    scale: Scale
    floor: float  # true-scale floor value
    ceiling: float  # true-scale ceiling value

    def __post_init__(self):
        self.normed_floor = self.scale.normalize_point(self.floor)
        self.normed_ceiling = self.scale.normalize_point(self.ceiling)
        self.base_dist = LogisticMixture(self.components, self.probs, self.scale)
        p_below = super().cdf(self.floor)
        p_above = 1 - super().cdf(self.ceiling)
        self.p_inside = 1 - (p_below + p_above)
        self.logp_inside = np.log(self.p_inside)

    def logpdf(self, x):
        # assumes x is normalized
        logp_x = self.base_dist.logpdf(x) - self.logp_inside
        res = np.where(
            x < self.normed_floor,
            -np.inf,
            np.where(x > self.normed_ceiling, -np.inf, logp_x),
        )
        return res

    def cdf(self, x):
        cdf_x = self.base_dist.cdf(x) / self.p_inside
        return np.where(x < self.floor, 0, np.where(x > self.ceiling, 1, cdf_x))

    def ppf(self, q):
        """
        Percent point function (inverse of cdf) at q.
        """
        return oscipy.optimize.bisect(
            lambda x: self.cdf(x) - q,
            self.floor - 1e-9,
            self.ceiling + 1e-9,
            maxiter=1000,
        )

    def sample(self):
        raise NotImplementedError

    @classmethod
    def from_params(cls, fixed_params, opt_params, scale=None, traceable=True):
        # returns a normalized mixture naive to the true distribution
        if scale is None:
            scale = Scale(0, 1)
        floor = fixed_params["floor"]
        ceiling = fixed_params["ceiling"]
        # Allow logistic center to exceed the range by 50%
        loc_floor = floor + (ceiling - floor) * -0.5
        loc_ceiling = floor + (ceiling - floor) * 1.5
        structured_params = opt_params.reshape((-1, 3))
<<<<<<< HEAD
        unnormalized_weights = structured_params[:, 2]
        probs = list(nn.softmax(unnormalized_weights))
        component_dists = [Logistic(p[0], p[1], scale) for p in structured_params]
        return cls(component_dists, probs, scale, floor, ceiling)
=======
        locs = loc_floor + scipy.special.expit(structured_params[:, 0]) * (
            loc_ceiling - loc_floor
        )
        scales = np.abs(structured_params[:, 1])
        probs = list(nn.softmax(structured_params[:, 2]))
        component_dists = [Logistic(l, s) for (l, s) in zip(locs, scales)]
        return cls(component_dists, probs, floor, ceiling)
>>>>>>> 5c76ce03

    @staticmethod
    def initialize_optimizable_params(fixed_params):
        """
        Each component has (location, scale, weight).
        The shape of the components matrix is (num_components, 3).
        Weights sum to 1 (are given in log space).
        We use original numpy to initialize parameters since we don't
        want to track randomness.
        """
        num_components = fixed_params["num_components"]
        scale_multiplier = 0.2
        loc_multiplier = 5
        locs = (onp.random.rand(num_components) - 0.5) * loc_multiplier
        scales = onp.random.rand(num_components) * scale_multiplier
        weights = onp.full(num_components, -num_components)
        components = onp.stack([locs, scales, weights]).transpose()
        return components.reshape(-1)

    @classmethod
    def from_conditions(cls, *args, init_tries=100, opt_tries=2, **kwargs):
        # Increase default initialization and optimization tries
        return super(TruncatedLogisticMixture, cls).from_conditions(
            *args, init_tries=init_tries, opt_tries=opt_tries, **kwargs
        )

    @classmethod
    def from_samples(cls, *args, init_tries=100, opt_tries=2, **kwargs):
        # Increase default initialization and optimization tries
        return super(TruncatedLogisticMixture, cls).from_samples(
            *args, init_tries=init_tries, opt_tries=opt_tries, **kwargs
        )

    def normalize(self):
        normalized_components = [component.normalize() for component in self.components]
        floor = self.scale.normalize_point(self.floor)
        ceiling = self.scale.normalize_point(self.ceiling)
        return self.__class__(
            normalized_components, self.probs, Scale(0, 1), floor, ceiling
        )

    def denormalize(self, scale: Scale):
        denormalized_components = [
            component.denormalize(scale) for component in self.components
        ]
        floor = scale.denormalize_point(self.floor)
        ceiling = scale.denormalize_point(self.ceiling)
        return self.__class__(
            denormalized_components, self.probs, scale, floor, ceiling
        )

    @classmethod
    def normalize_fixed_params(self, fixed_params, scale: Scale):
        norm_fixed_params = dict(fixed_params)
        norm_fixed_params["floor"] = scale.normalize_point(fixed_params["floor"])
        norm_fixed_params["ceiling"] = scale.normalize_point(fixed_params["ceiling"])
        return norm_fixed_params

    def destructure(self):
        scale_cls, scale_params = self.scale.destructure()
        params = (
            [(c.loc, c.s) for c in self.components],
            self.probs,
            (self.floor, self.ceiling),
            scale_params,
        )
        return ((TruncatedLogisticMixture, scale_cls), params)

    @classmethod
    def structure(cls, params):
        component_params, probs, limits, scale_params, scale_cls = params
        scale = scale_cls(*scale_params)
        components = [
            Logistic(l, s, scale, normalized=True) for (l, s) in component_params
        ]
        return cls(
            components=components,
            probs=probs,
            floor=limits[0],
            ceiling=limits[1],
            scale=scale,
        )<|MERGE_RESOLUTION|>--- conflicted
+++ resolved
@@ -74,20 +74,13 @@
         loc_floor = floor + (ceiling - floor) * -0.5
         loc_ceiling = floor + (ceiling - floor) * 1.5
         structured_params = opt_params.reshape((-1, 3))
-<<<<<<< HEAD
-        unnormalized_weights = structured_params[:, 2]
-        probs = list(nn.softmax(unnormalized_weights))
-        component_dists = [Logistic(p[0], p[1], scale) for p in structured_params]
-        return cls(component_dists, probs, scale, floor, ceiling)
-=======
         locs = loc_floor + scipy.special.expit(structured_params[:, 0]) * (
             loc_ceiling - loc_floor
         )
         scales = np.abs(structured_params[:, 1])
         probs = list(nn.softmax(structured_params[:, 2]))
-        component_dists = [Logistic(l, s) for (l, s) in zip(locs, scales)]
-        return cls(component_dists, probs, floor, ceiling)
->>>>>>> 5c76ce03
+        component_dists = [Logistic(l, s, scale) for (l, s) in zip(locs, scales)]
+        return cls(component_dists, probs, scale, floor, ceiling)
 
     @staticmethod
     def initialize_optimizable_params(fixed_params):
@@ -99,8 +92,8 @@
         want to track randomness.
         """
         num_components = fixed_params["num_components"]
-        scale_multiplier = 0.2
-        loc_multiplier = 5
+        scale_multiplier = 0.4
+        loc_multiplier = 3
         locs = (onp.random.rand(num_components) - 0.5) * loc_multiplier
         scales = onp.random.rand(num_components) * scale_multiplier
         weights = onp.full(num_components, -num_components)
