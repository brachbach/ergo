"""
This module lets you get question and prediction information from Metaculus
and submit predictions, via the API (https://www.metaculus.com/api2/)

**Example**

In this example, we predict the admit rate for Harvard's class of 2029:

https://www.metaculus.com/questions/3622

We predict that the admit rate will be 20% higher than the current community prediction.

.. doctest::
    >>> import os
    >>> import ergo
    >>> import numpy as np

    >>> metaculus = ergo.Metaculus(
    ...     username=os.getenv("METACULUS_USERNAME"),
    ...     password=os.getenv("METACULUS_PASSWORD"),
    ...     api_domain="www"
    ... )

    >>> harvard_question = metaculus.get_question(3622)
    >>> # harvard_question.show_community_prediction()

    >>> community_prediction_samples = np.array(
    ... [harvard_question.sample_community() for _ in range (0,5000)]
    ... )
    >>> my_prediction_samples = community_prediction_samples * 1.2

    >>> # harvard_question.show_submission(my_prediction_samples)
    >>> harvard_question.submit_from_samples(my_prediction_samples)
    <Response [202]>
"""

from dataclasses import dataclass
from datetime import date, datetime, timedelta
import functools
import json
import math
import textwrap
from typing import Any, Dict, List, Optional, Union

import numpy as np
import pandas as pd
from plotnine import (  # type: ignore
    aes,
    element_text,
    facet_wrap,
    geom_density,
    geom_histogram,
    ggplot,
    guides,
    labs,
    scale_fill_brewer,
    scale_x_continuous,
    scale_x_datetime,
    scale_x_log10,
    theme,
    xlim,
)
import pyro.distributions as dist
import requests
from scipy import stats
import torch
from typing_extensions import Literal

import ergo.logistic as logistic
import ergo.ppl as ppl
from ergo.theme import ergo_theme  # type: ignore


@dataclass
class ScoredPrediction:
    """
    A prediction scored according to how it resolved or
    according to the current community prediction
    """

    time: float
    prediction: Any
    resolution: float
    score: float
    question_name: str


class MetaculusQuestion:
    """
    A forecasting question on Metaculus

    :param id: Question id
    :param metaculus: Metaculus API instance
    :param data: Question JSON retrieved from Metaculus API
    :param name: Name to assign to question (used in models)

    :ivar activity:
    :ivar anon_prediction_count:
    :ivar author:
    :ivar author_name:
    :ivar can_use_powers:
    :ivar close_time: when the question closes
    :ivar comment_count:
    :ivar created_time: when the question was created
    :ivar id: question id
    :ivar is_continuous: is the question continuous or binary?
    :ivar last_activity_time:
    :ivar page_url: url for the question page on Metaculus
    :ivar possibilities:
    :ivar prediction_histogram: histogram of the current community prediction
    :ivar prediction_timeseries: predictions on this question over time
    :ivar publish_time: when the question was published
    :ivar resolution:
    :ivar resolve_time: when the question will resolve
    :ivar status:
    :ivar title:
    :ivar type:
    :ivar url:
    :ivar votes:
    """

    id: int
    data: Optional[object]
    metaculus: "Metaculus"
    name: Optional[str]

    def __init__(self, id: int, metaculus: "Metaculus", data: Dict, name=None):
        """
        :param id: question id on Metaculus
        :param metaculus: Metaculus class instance, specifies which user to use for
            e.g. submitting predictions
        :param data: information about the question,
            e.g. as returned by the Metaculus API
        :param name: name for the question to be
            e.g. used in graph titles, defaults to None
        """
        self.id = id
        self.data = data
        self.metaculus = metaculus
        self.name = name

    @property
    def latest_community_percentiles(self):
        """
        :return: Some percentiles for the metaculus commununity's latest rough
            prediction. `prediction_histogram` returns a more fine-grained
            histogram of the community prediction
        """
        return self.prediction_timeseries[-1]["community_prediction"]

    def __getattr__(self, name):
        """
        If an attribute isn't directly on the class, check whether it's in the
        raw question data. If it's a time, format it appropriately.

        :param name: attr name
        :return: attr value
        """
        if name in self.data:
            if name.endswith("_time"):
                # could use dateutil.parser to deal with timezones better,
                # but opted for lightweight since datetime.fromisoformat
                # will fix this in python 3.7
                try:
                    # attempt to parse with microseconds
                    return datetime.strptime(self.data[name], "%Y-%m-%dT%H:%M:%S%fZ")
                except ValueError:
                    try:
                        # attempt to parse without microseconds
                        return datetime.strptime(self.data[name], "%Y-%m-%dT%H:%M:%SZ")
                    except ValueError:
                        print(
                            f"The column {name} could not be converted into a datetime"
                        )
                        return self.data[name]

            return self.data[name]
        else:
            raise AttributeError(
                f"Attribute {name} is neither directly on this class nor in the raw question data"
            )

    def __str__(self):
        if self.data:
            return self.data["title"]
        return "<MetaculusQuestion>"

    def refresh_question(self):
        """
        Refetch the question data from Metaculus,
        used when the question data might have changed
        """
        r = self.metaculus.s.get(f"{self.metaculus.api_url}/questions/{self.id}")
        self.data = r.json()

    def sample_community(self):
        """
        Get one sample from the distribution of the Metaculus community's
        prediction on this question
        (sample is denormalized/on the the true scale of the question)
        """
        raise NotImplementedError("This should be implemented by a subclass")

    @staticmethod
    def to_dataframe(questions: List["MetaculusQuestion"]) -> pd.DataFrame:
        """
        Summarize a list of questions in a dataframe

        :param questions: questions to summarize
        :return: pandas dataframe summarizing the questions
        """
        show_names = any(q.name for q in questions)
        if show_names:
            columns = ["id", "name", "title", "resolve_time"]
            data = [
                [question.id, question.name, question.title, question.resolve_time]
                for question in questions
            ]
        else:
            columns = ["id", "title", "resolve_time"]
            data = [
                [question.id, question.title, question.resolve_time]
                for question in questions
            ]
        return pd.DataFrame(data, columns=columns)

    @staticmethod
    def get_central_quantiles(
        df: Union[pd.DataFrame, pd.Series, np.ndarray],
        percent_kept: float = 0.95,
        side_cut_from: str = "both",
    ):
        """
        Get the values that bound the central (percent_kept) of the sample distribution,
        i.e.,  cutting the tails from these values will give you the central.
        If passed a dataframe with multiple variables, the bounds that encompass
        all variables will be returned.

        :param df: pandas dataframe of one or more column of samples
        :param percent_kept: percentage of sample distrubtion to keep
        :param side_cut_from: which side to cut tails from,
            either 'both','lower', or 'upper'
        :return: lower and upper values of the central (percent_kept) of
            the sample distribution.
        """

        if side_cut_from not in ("both", "lower", "upper"):
            raise ValueError("side keyword must be either 'both','lower', or 'upper'")

        percent_cut = 1 - percent_kept
        if side_cut_from == "lower":
            _lb = percent_cut
            _ub = 1.0
        elif side_cut_from == "upper":
            _lb = 0.0
            _ub = 1 - percent_cut
        else:
            _lb = percent_cut / 2
            _ub = 1 - percent_cut / 2

        if isinstance(df, (pd.Series, np.ndarray)):
            _lq, _uq = df.quantile([_lb, _ub])  # type: ignore
            return (_lq, _uq)

        _lqs = []
        _uqs = []
        for col in df:
            _lq, _uq = df[col].quantile([_lb, _ub])
            _lqs.append(_lq)
            _uqs.append(_uq)
        return (min(_lqs), max(_uqs))


class BinaryQuestion(MetaculusQuestion):
    """
    A binary Metaculus question -- how likely is this event to happen, from 0 to 1?
    """

    def score_prediction(self, prediction, resolution: float) -> ScoredPrediction:
        """
        Score a prediction relative to a resolution using a Brier Score.

        :param prediction: how likely is the event to happen, from 0 to 1?
        :param resolution: how likely is the event to happen, from 0 to 1?
            (0 if it didn't, 1 if it did)
        :return: ScoredPrediction with Brier score, see
            https://en.wikipedia.org/wiki/Brier_score#Definition
            0 is best, 1 is worst, 0.25 is chance
        """
        predicted = prediction["x"]
        score = (resolution - predicted) ** 2
        return ScoredPrediction(
            prediction["t"], prediction, resolution, score, self.__str__()
        )

    def score_my_predictions(self):
        """
        Score all of my predictions according to the question resolution
        (or according to the current community prediction if the resolution
        isn't available)

        :return: List of ScoredPredictions with Brier scores
        """
        resolution = self.resolution
        if resolution is None:
            last_community_prediction = self.prediction_timeseries[-1]
            resolution = last_community_prediction["distribution"]["avg"]
        predictions = self.my_predictions["predictions"]
        return [
            self.score_prediction(prediction, resolution) for prediction in predictions
        ]

    def submit(self, p: float) -> requests.Response:
        """
        Submit a prediction to my Metaculus account

        :param p: how likely is the event to happen, from 0 to 1?
        """
        return self.metaculus.post(
            f"{self.metaculus.api_url}/questions/{self.id}/predict/",
            {"prediction": p, "void": False},
        )


@dataclass
class SubmissionLogisticParams(logistic.LogisticParams):
    """
    Parameters needed to submit a logistic to Metaculus as part of a prediction
    """

    low: float
    high: float


@dataclass
class SubmissionMixtureParams:
    """
    Parameters needed to submit a prediction to Metaculus
    (in the form of a logistic mixture)
    """

    components: List[SubmissionLogisticParams]
    probs: List[float]


class ContinuousQuestion(MetaculusQuestion):
    """
    A continuous Metaculus question -- a question of the form,
    what's your distribution on this event?
    """

    @property
    def low_open(self) -> bool:
        """
        Are you allowed to place probability mass below the bottom
        of this question's range?
        """
        return self.possibilities["low"] == "tail"

    @property
    def high_open(self) -> bool:
        """
        Are you allowed to place probability mass
        above the top of this question's range?
        """
        return self.possibilities["high"] == "tail"

    @property
    def has_predictions(self):
        """
        Are there any predictions for the question yet?
        """
        return hasattr(self, "prediction_histogram")

    @property
    def question_range(self):
        """
        Range of answers specified when the question was created
        """
        return self.possibilities["scale"]

    @property
    def question_range_width(self):
        return self.question_range["max"] - self.question_range["min"]

<<<<<<< HEAD
    # TODO: maybe it's better to fit the logistic first then normalize,
    # rather than the other way around?
=======
    @property
    def _scale_x(self):
        return scale_x_continuous()

    @property
    def title_name(self):
        return (
            f"Q: {self.name}"
            if self.name
            else "\n".join(textwrap.wrap(self.data["title"], 60))  # type: ignore
        )

    # TODO: maybe it's better to fit the logistic first then normalize, rather than the other way around?
>>>>>>> d5f8ddfd
    def normalize_samples(self, samples):
        """
        The Metaculus API accepts normalized predictions rather than predictions on
        the true scale of the question. Normalize samples to fit that scale.

        :param samples: samples from the true-scale prediction distribution
        """
        raise NotImplementedError("This should be implemented by a subclass")

    def get_submission_params(
        self, logistic_params: logistic.LogisticParams
    ) -> SubmissionLogisticParams:
        """
        Get the params needed to submit a logistic to Metaculus as part of a prediction.
        See comments for more explanation of how the params need to be transformed
        for Metaculus to accept them

        :param logistic_params: params for a logistic on the normalized scale
        :return: params to submit the logistic to Metaculus as part of a prediction
        """
        distribution = stats.logistic(logistic_params.loc, logistic_params.scale)
        # The loc and scale have to be within a certain range for the
        # Metaculus API to accept the prediction.

        # max loc of 3 set based on API response to prediction on
        # https://pandemic.metaculus.com/questions/3920/what-will-the-cbo-estimate-to-be-the-cost-of-the-emergency-telework-act-s3561/
        max_loc = 3
        clipped_loc = min(logistic_params.loc, max_loc)

        min_scale = 0.01

        # max scale of 10 set based on API response to prediction on
        # https://pandemic.metaculus.com/questions/3920/what-will-the-cbo-estimate-to-be-the-cost-of-the-emergency-telework-act-s3561/
        max_scale = 10
        clipped_scale = min(max(logistic_params.scale, min_scale), max_scale)

        if self.low_open:
            # We're not really sure what the deal with the low and high is.
            # Presumably they're supposed to be the points at which Metaculus "cuts off"
            # your distribution and ignores porbability mass assigned below/above.
            # But we're not actually trying to use them to "cut off" our distribution
            # in a smart way; we're just trying to include as much of our distribution
            # as we can without the API getting unhappy
            # (we belive that if you set the low higher than the value below
            # [or if you set the high lower], then the API will reject the prediction,
            # though we haven't tested that extensively)
            min_open_low = 0.01
            low = max(distribution.cdf(0), min_open_low)
        else:
            low = 0

        if self.high_open:
            # min high of (low + 0.01) set based on API response for
            # https://www.metaculus.com/api2/questions/3961/predict/ --
            # {'prediction': ['high minus low must be at least 0.01']}"
            min_open_high = low + 0.01

            max_open_high = 0.99
            high = max(min(distribution.cdf(1), max_open_high), min_open_high)
        else:
            high = 1

        return SubmissionLogisticParams(clipped_loc, clipped_scale, low, high)

    def denormalize_samples(self, samples) -> np.ndarray:
        """
        Map normalized samples back to the true scale
        """
        raise NotImplementedError("This should be implemented by a subclass")

    @functools.lru_cache(None)
    def community_dist_in_range(self) -> dist.Categorical:
        """
        A distribution for the portion of the current normalized community prediction
        that's within the question's range.

        :return: distribution on integers
        referencing 0...(len(self.prediction_histogram)-1)
        """
        y2 = [p[2] for p in self.prediction_histogram]
        return dist.Categorical(probs=torch.tensor(y2))

    def sample_normalized_community(self) -> float:
        """
        Sample an approximation of the entire current community prediction,
        on the normalized scale. The main reason that it's just an approximation
        is that we don't know exactly where probability mass outside of the question
        range should be, so we place it arbitrarily (see comment for more)

        :return: One sample on the normalized scale
        """

        # 0.02 is chosen pretty arbitrarily based on what I think will work best
        # from playing around with the Metaculus API previously.
        # Feel free to tweak if something else seems better.
        # Ideally this wouldn't be a fixed number and would depend on
        # how spread out we actually expect the probability mass to be
        outside_range_scale = 0.02

        sample_below_range = -abs(np.random.logistic(0, outside_range_scale))  # type: ignore
        sample_above_range = abs(np.random.logistic(1, outside_range_scale))  # type: ignore
        sample_in_range = ppl.sample(self.community_dist_in_range()) / float(
            len(self.prediction_histogram)
        )

        p_below = self.latest_community_percentiles["low"]
        p_above = 1 - self.latest_community_percentiles["high"]
        p_in_range = 1 - p_below - p_above

        return float(
            ppl.random_choice(
                [sample_below_range, sample_in_range, sample_above_range],
                ps=[p_below, p_in_range, p_above],
            )
        )

    def sample_community(self) -> float:
        """
        Sample an approximation of the entire current community prediction,
        on the true scale of the question.
        The main reason that it's just an approximation is that we don't know
        exactly where probability mass outside of the question range should be,
        so we place it arbitrarily

        :return: One sample on the true scale
        """

        if not self.has_predictions:
            raise ValueError("There are currently no predictions for this question")
        normalized_sample = self.sample_normalized_community()
        sample = torch.tensor(self.denormalize_samples([normalized_sample]))
        if self.name:
            ppl.tag(sample, self.name)
        return float(sample)

    def get_submission(
        self, mixture_params: logistic.LogisticMixtureParams
    ) -> SubmissionMixtureParams:
        """
        Get parameters to submit a prediction to the Metaculus API using a
        logistic mixture

        :param mixture_params: normalized mixture parameters
        :return: normalized parameters clipped and formatted for the API
        """
        submission_logistic_params = [
            self.get_submission_params(logistic_params)
            for logistic_params in mixture_params.components
        ]

        return SubmissionMixtureParams(submission_logistic_params, mixture_params.probs)

    def get_submission_from_samples(
        self, samples: Union[pd.Series, np.ndarray], samples_for_fit=5000
    ) -> SubmissionMixtureParams:
        if not type(samples) in [pd.Series, np.ndarray]:
            raise TypeError("Please submit a vector of samples")
        normalized_samples = self.normalize_samples(samples)
        mixture_params = logistic.fit_mixture(
            normalized_samples, num_samples=samples_for_fit
        )
        return self.get_submission(mixture_params)

    @staticmethod
    def format_logistic_for_api(
        submission: SubmissionLogisticParams, weight: float
    ) -> dict:
        # convert all the numbers to floats here so that you can be sure that
        # wherever they originated (e.g. numpy), they'll be regular old floats that
        # can be converted to json by json.dumps
        return {
            "kind": "logistic",
            "x0": float(submission.loc),
            "s": float(submission.scale),
            "w": float(weight),
            "low": float(submission.low),
            "high": float(submission.high),
        }

    def submit(self, submission: SubmissionMixtureParams) -> requests.Response:
        prediction_data = {
            "prediction": {
                "kind": "multi",
                "d": [
                    self.format_logistic_for_api(logistic_params, submission.probs[idx])
                    for idx, logistic_params in enumerate(submission.components)
                ],
            },
            "void": False,
        }

        r = self.metaculus.post(
            f"""{self.metaculus.api_url}/questions/{self.id}/predict/""",
            prediction_data,
        )

        self.refresh_question()

        return r

    def submit_from_samples(self, samples, samples_for_fit=5000) -> requests.Response:
        """
        Submit prediction to Metaculus based on samples from a prediction distribution

        :param samples: Samples from a distribution answering the prediction question
        :param samples_for_fit: How many samples to take to fit the logistic mixture.
            More will be slower but will give a better fit
        :return: logistic mixture params clipped and formatted to submit to Metaculus
        """
        submission = self.get_submission_from_samples(samples, samples_for_fit)
        return self.submit(submission)

    @staticmethod
    def get_logistic_from_json(logistic_json: Dict) -> SubmissionLogisticParams:
        return SubmissionLogisticParams(
            logistic_json["x0"],
            logistic_json["s"],
            logistic_json["low"],
            logistic_json["high"],
        )

    @classmethod
    def get_submission_from_json(cls, submission_json: Dict) -> SubmissionMixtureParams:
        components = [
            cls.get_logistic_from_json(logistic_json)
            for logistic_json in submission_json
        ]
        probs = [logistic_json["w"] for logistic_json in submission_json]
        return SubmissionMixtureParams(components, probs)

    def get_latest_normalized_prediction(self) -> SubmissionMixtureParams:
        latest_prediction = self.my_predictions["predictions"][-1]["d"]
        return self.get_submission_from_json(latest_prediction)

    def show_prediction(
        self,
        samples,
        percent_kept: float = 0.95,
        side_cut_from: str = "both",
        show_community: bool = False,
        num_samples: int = 1000,
        **kwargs,
    ):
        """Plot prediction on the true question scale from samples or a submission
        object. Optionally compare prediction against a sample from the distribution
        of community predictions

        :param samples: samples from a distribution answering the prediction question
            (true scale) or a prediction object
        :param percent_kept: percentage of sample distrubtion to keep
        :param side_cut_from: which side to cut tails from,
            either 'both','lower', or 'upper'
        :param show_community: boolean indicating whether comparison
            to community predictions should be made
        :param num_samples: number of samples from the community
        :param **kwargs: additional plotting parameters
        """

        if isinstance(samples, SubmissionMixtureParams):
            prediction = samples
            prediction_normed_samples = pd.Series(
                [logistic.sample_mixture(prediction) for _ in range(0, num_samples)]
            )

        else:
            if isinstance(samples, list):
                samples = pd.Series(samples)
            if not type(samples) in [pd.Series, np.ndarray]:
                raise ValueError(
                    "Samples should be a list, numpy arrray or pandas series"
                )
            num_samples = samples.shape[0]
            prediction_normed_samples = self.normalize_samples(
                samples
            )  # need to do go to normalizes space for dates values samples

        if show_community:
            df = pd.DataFrame(
                data={
                    "community": [  # type: ignore
                        self.sample_normalized_community()
                        for _ in range(0, num_samples)
                    ],
                    "prediction": prediction_normed_samples,  # type: ignore
                }
            )
            # get domain for graph given the percentage of distribution kept
            _xmin, _xmax = self.denormalize_samples(
                self.get_central_quantiles(
                    prediction_normed_samples,
                    percent_kept=percent_kept,
                    side_cut_from=side_cut_from,
                )
            )

            df["prediction"] = self.denormalize_samples(df["prediction"])
            df["community"] = self.denormalize_samples(df["community"])

            df = pd.melt(df, var_name="sources", value_name="samples")  # type: ignore

            plot = self.comparison_plot(df, _xmin, _xmax, **kwargs)
            plot.draw()

        else:
            df = pd.DataFrame(data={"prediction": prediction_normed_samples})  # type: ignore
            # get domain for graph given the percentage of distribution kept
            _xmin, _xmax = self.denormalize_samples(
                self.get_central_quantiles(
                    df, percent_kept=percent_kept, side_cut_from=side_cut_from
                )
            )

            df["prediction"] = self.denormalize_samples(df["prediction"])

            plot = self.density_plot(df, _xmin, _xmax, fill="#b3cde3", **kwargs) + labs(
                x="Prediction", y="Density", title=self.title_name
            )
            plot.draw()

    def show_community_prediction(
        self,
        percent_kept: float = 0.95,
        side_cut_from: str = "both",
        num_samples: int = 1000,
        **kwargs,
    ):
        """
        Plot samples from the community prediction on this question

        :param percent_kept: percentage of sample distrubtion to keep
        :param side_cut_from: which side to cut tails from,
            either 'both','lower', or 'upper'
        :param num_samples: number of samples from the community
        :param **kwargs: additional plotting parameters
        """
        community_samples = pd.Series(
            [self.sample_normalized_community() for _ in range(0, num_samples)]
        )

        _xmin, _xmax = self.denormalize_samples(
            self.get_central_quantiles(
                community_samples,
                percent_kept=percent_kept,
                side_cut_from=side_cut_from,
            )
        )

        df = pd.DataFrame(data={"samples": self.denormalize_samples(community_samples)})

        plot = self.density_plot(df, _xmin, _xmax, **kwargs) + labs(
            x="Prediction",
            y="Density",
            title=self.title_name + "\n\nCommunity Predictions",
        )
        plot.draw()

    def comparison_plot(self, df: pd.DataFrame, xmin=None, xmax=None, **kwargs):
        return (
            ggplot(df, aes(df.columns[1], fill=df.columns[0]))
            + scale_fill_brewer(type="qual", palette="Pastel1")
            + geom_density(alpha=0.8)
            + xlim(xmin, xmax)
            + self._scale_x
            + labs(
                x="Prediction",
                y="Density",
                title=self.title_name + "\n\nPrediction vs Community",
            )
            + ergo_theme
        )

    def density_plot(
        self, df: pd.DataFrame, xmin=None, xmax=None, fill: str = "#fbb4ae", **kwargs
    ):
        return (
            ggplot(df, aes(df.columns[0]))
            + geom_density(fill=fill, alpha=0.8)
            + xlim(xmin, xmax)
            + self._scale_x
            + ergo_theme
        )


class LinearQuestion(ContinuousQuestion):
    """
    A continuous Metaculus question that's on a linear (as opposed to a log) scale"
    """

    def normalize_samples(self, samples):
        """
        Map samples from their true scale to the Metaculus normalized scale

        :param samples: samples from a distribution answering the prediction question
            (true scale)
        :return: samples on the normalized scale
        """
        return (samples - self.question_range["min"]) / (self.question_range_width)

    def denormalize_samples(self, samples):
        """
        Map samples from the Metaculus normalized scale to the true scale

        :param samples: samples on the normalized scale
        :return: samples from a distribution answering the prediction question
            (true scale)
        """

        # in case samples are in some other array-like format
        samples = np.array(samples)
        return self.question_range["min"] + (self.question_range_width) * samples

    # TODO: also return low and high on the true scale,
    # and use those somehow in logistic.py
    def get_true_scale_logistic_params(
        self, submission_logistic_params: SubmissionLogisticParams
    ) -> logistic.LogisticParams:
        """
        Get logistic params on the true scale of the question,
        from submission normalized params

        :param submission_logistic_params: normalized params
        :return: params on the true scale of the question
        """

        true_loc = (
            submission_logistic_params.loc * self.question_range_width
            + self.question_range["min"]
        )

        true_scale = submission_logistic_params.scale * self.question_range_width

        return logistic.LogisticParams(true_loc, true_scale)

    def get_true_scale_mixture(
        self, submission_params: SubmissionMixtureParams
    ) -> logistic.LogisticMixtureParams:
        """
        Get logistic mixture params on the true scale of the question,
        from normalized submission params

        :param submission_params: params formatted for submission to Metaculus
        :return: params on the true scale of the question
        """
        true_scale_logistics_params = [
            self.get_true_scale_logistic_params(submission_logistic_params)
            for submission_logistic_params in submission_params.components
        ]

        return logistic.LogisticMixtureParams(
            true_scale_logistics_params, submission_params.probs
        )


class LogQuestion(ContinuousQuestion):
    @property
    def deriv_ratio(self) -> float:
        return self.possibilities["scale"]["deriv_ratio"]

    @property
    def _scale_x(self):
        return scale_x_log10()

    def normalized_from_true_value(self, true_value) -> float:
        """
        Get a prediciton sample value on the normalized scale from a true-scale value

        :param true_value: a sample value on the true scale
        :return: a sample value on the normalized scale
        """
        shifted = true_value - self.question_range["min"]
        numerator = shifted * (self.deriv_ratio - 1)
        scaled = numerator / self.question_range_width
        timber = 1 + scaled
        floored_timber = max(timber, 1e-9)
        return math.log(floored_timber, self.deriv_ratio)

    def true_from_normalized_value(self, normalized_value):
        """
        Get a prediciton sample value on the true scale from a normalized-scale value

        :param normalized_value: [description]
        :type normalized_value: [type]
        :return: [description]
        :rtype: [type]
        """
        deriv_term = (self.deriv_ratio ** normalized_value - 1) / (self.deriv_ratio - 1)
        scaled = self.question_range_width * deriv_term
        return self.question_range["min"] + scaled

    def normalize_samples(self, samples):
        """
        Map samples from the true scale to the normalized scale

        :param samples: Samples on the true scale
        :return: Samples on the normalized scale
        """
        return [self.normalized_from_true_value(sample) for sample in samples]

    def denormalize_samples(self, samples):
        """
        Map samples from the normalized scale to the true scale

        :param samples: Samples on the normalized scale
        :return: Samples on the true scale
        """
        return [self.true_from_normalized_value(sample) for sample in samples]


class LinearDateQuestion(LinearQuestion):
    # TODO: add log functionality (if some psychopath makes a log scaled date question)

    @property
    def question_range(self):
        """
        Question range from the Metaculus data plus the question's data range
        """
        qr = {
            "min": 0,
            "max": 1,
            "date_min": datetime.strptime(
                self.possibilities["scale"]["min"], "%Y-%m-%d"
            ).date(),
            "date_max": datetime.strptime(
                self.possibilities["scale"]["max"], "%Y-%m-%d"
            ).date(),
        }
        qr["date_range"] = (qr["date_max"] - qr["date_min"]).days
        return qr

    # TODO Make less fancy. Would be better to only accept datetimes
    def normalize_samples(self, samples):
        """
        Normalize samples from dates to the normalized scale used by the Metaculus API

        :param samples: dates from the predicted distribution answering the question
        :return: normalized samples
        """
        if isinstance(samples[0], date):
            if type(samples) != pd.Series:
                try:
                    samples = pd.Series(samples)
                except ValueError:
                    raise ValueError("Could not process samples vector")
            return self.normalize_dates(samples)
        else:
            return super().normalize_samples(samples)

    def normalize_dates(self, dates: pd.Series):
        """
        Map dates to the normalized scale used by the Metaculus API

        :param dates: a pandas series of dates
        :return: normalized samples
        """

        return (dates - self.question_range["date_min"]).dt.days / self.question_range[
            "date_range"
        ]

    def denormalize_samples(self, samples):
        """
        Map normalized samples to dates using the date range from the question

        :param samples: normalized samples
        :return: dates
        """

        def denorm(sample):
            return self.question_range["date_min"] + timedelta(
                days=round(self.question_range["date_range"] * sample)
            )

        if type(samples) == float:
            return denorm(samples)
        else:
            samples = pd.Series(samples)
            return samples.apply(denorm)

    # TODO enforce return type date/datetime
    def sample_community(self):
        """
        Sample an approximation of the entire current community prediction,
        on the true scale of the question.

        :return: One sample on the true scale
        """
        normalized_sample = self.sample_normalized_community()
        return self.denormalize_samples(normalized_sample)

    def comparison_plot(  # type: ignore
        self, df: pd.DataFrame, xmin=None, xmax=None, bins: int = 50
    ):
<<<<<<< HEAD
        """Plot prediction on the true question scale from samples or a submission
        object. Optionally compare prediction against a sample from the
        distribution of community predictions

        :param samples: samples from a distribution answering the prediction question
            (true scale) or a prediction object
        :param percent_kept: percentage of sample distrubtion to keep
        :param side_cut_from: which side to cut tails from,
            either 'both','lower', or 'upper'
        :param show_community: boolean indicating whether comparison to
            community predictions should be made
        :param num_samples: number of samples from the community
        :param bins: The number of bins in the histogram, the more bins,
            the more 'fine grained' the graph. Fewer bins results in more aggregation
        :return: ggplot graphics object
        """

        if isinstance(samples, SubmissionMixtureParams):
            prediction = samples
            prediction_normed_samples = pd.Series(
                [logistic.sample_mixture(prediction) for _ in range(0, num_samples)]
            )
        else:
            if isinstance(samples, list):
                samples = pd.Series(samples)
            if not type(samples) in [pd.Series, np.ndarray]:
                raise ValueError(
                    "Samples should be a list, numpy arrray or pandas series"
                )
            num_samples = samples.shape[0]
            prediction_normed_samples = self.normalize_samples(samples)
=======
>>>>>>> d5f8ddfd

        return (
            ggplot(df, aes(df.columns[1], fill=df.columns[0]))
            + scale_fill_brewer(type="qual", palette="Pastel1")
            + geom_histogram(position="identity", alpha=0.9, bins=bins)
            + scale_x_datetime(limits=(xmin, xmax))
            + facet_wrap(df.columns[0], ncol=1)
            + guides(fill=False)
            + ergo_theme
            + theme(axis_text_x=element_text(rotation=45, hjust=1))
        )

    def density_plot(  # type: ignore
        self,
        df: pd.DataFrame,
        xmin=None,
        xmax=None,
        fill: str = "#fbb4ae",
        bins: int = 50,
    ):

<<<<<<< HEAD
        :param percent_kept: percentage of sample distrubtion to keep
        :param side_cut_from: which side to cut tails from,
            either 'both','lower', or 'upper'
        :param num_samples: number of samples from the community
        :param bins: The number of bins in the histogram, the more bins, the more
            'fine grained' the graph. Fewer bins results in more aggregation
        :return: ggplot graphics object
        """
        community_samples = pd.Series(
            [self.sample_normalized_community() for _ in range(0, num_samples)]
        )

        (_xmin, _xmax) = self.get_central_quantiles(
            community_samples, percent_kept=percent_kept, side_cut_from=side_cut_from
        )
        _xmin, _xmax = self.denormalize_samples([_xmin, _xmax])

        df = pd.DataFrame(data={"samples": self.denormalize_samples(community_samples)})
        title_name = (
            f"Q: {self.name}"
            if self.name
            else "\n".join(textwrap.wrap(self.data["title"], 60))  # type: ignore
        )
=======
>>>>>>> d5f8ddfd
        return (
            ggplot(df, aes(df.columns[0]))
            + geom_histogram(fill=fill, bins=bins)
            + scale_x_datetime(limits=(xmin, xmax))
            + ergo_theme
            + theme(axis_text_x=element_text(rotation=45, hjust=1))
        )


class Metaculus:
    """
    The main class for interacting with Metaculus

    :param username: A Metaculus username
    :param password: The password for the given Metaculus username
    :param api_domain: A Metaculus subdomain (e.g., www, pandemic, finance)
    """

    player_status_to_api_wording = {
        "predicted": "guessed_by",
        "not-predicted": "not_guessed_by",
        "author": "author",
        "interested": "upvoted_by",
    }

    def __init__(self, username: str, password: str, api_domain: str = "www"):
        self.user_id = None
        self.api_url = f"https://{api_domain}.metaculus.com/api2"
        self.s = requests.Session()
        self.login(username, password)

    def login(self, username, password):
        """
        log in to Metaculus using your credentials and store cookies,
        etc. in the session object for future use
        """
        loginURL = f"{self.api_url}/accounts/login/"
        r = self.s.post(
            loginURL,
            headers={"Content-Type": "application/json"},
            data=json.dumps({"username": username, "password": password}),
        )

        self.user_id = r.json()["user_id"]

    def post(self, url: str, data: Dict) -> requests.Response:
        """
        Make a post request using your Metaculus credentials.
        Best to use this for all post requests to avoid auth issues
        """
        r = self.s.post(
            url,
            headers={
                "Content-Type": "application/json",
                "Referer": self.api_url,
                "X-CSRFToken": self.s.cookies.get_dict()["csrftoken"],
            },
            data=json.dumps(data),
        )
        try:
            r.raise_for_status()

        except requests.exceptions.HTTPError as e:
            e.args = (
                str(e.args),
                f"request body: {e.request.body}",
                f"response json: {e.response.json()}",
            )
            raise

        return r

    def make_question_from_data(self, data: Dict, name=None) -> MetaculusQuestion:
        """
        Make a MetaculusQuestion given data about the question
        of the sort returned by the Metaculus API.

        :param data: the question data (usually from the Metaculus API)
        :param name: a custom name for the question
        :return: A MetaculusQuestion from the appropriate subclass
        """
        if not name:
            name = data.get("title")
        if data["possibilities"]["type"] == "binary":
            return BinaryQuestion(data["id"], self, data, name)
        if data["possibilities"]["type"] == "continuous":
            if data["possibilities"]["scale"]["deriv_ratio"] != 1:
                if data["possibilities"].get("format") == "date":
                    raise NotImplementedError(
                        "Logarithmic date-valued questions are not currently supported"
                    )
                else:
                    return LogQuestion(data["id"], self, data, name)
            if data["possibilities"].get("format") == "date":
                return LinearDateQuestion(data["id"], self, data, name)
            else:
                return LinearQuestion(data["id"], self, data, name)
        raise NotImplementedError(
            "We couldn't determine whether this question was binary, continuous, or something else"
        )

    def get_question(self, id: int, name=None) -> MetaculusQuestion:
        """
        Load a question from Metaculus

        :param id: Question id (can be read off from URL)
        :param name: Name to assign to this question (used in models)
        """
        r = self.s.get(f"{self.api_url}/questions/{id}")
        data = r.json()
        if not data.get("possibilities"):
            raise ValueError(
                "Unable to find a question with that id. Are you using the right api_domain?"
            )
        return self.make_question_from_data(data, name)

    def get_questions(
        self,
        question_status: Literal[
            "all", "upcoming", "open", "closed", "resolved", "discussion"
        ] = "all",
        player_status: Literal[
            "any", "predicted", "not-predicted", "author", "interested", "private"
        ] = "any",  # 20 results per page
        cat: Union[str, None] = None,
        pages: int = 1,
    ) -> List["MetaculusQuestion"]:
        """
        Retrieve multiple questions from Metaculus API.

        :param question_status: Question status
        :param player_status: Player's status on this question
        :param cat: Category slug
        :param pages: Number of pages of questions to retrieve
        """

        questions_json = self.get_questions_json(
            question_status, player_status, cat, pages, False
        )
        return [self.make_question_from_data(q) for q in questions_json]

    def get_questions_json(
        self,
        question_status: Literal[
            "all", "upcoming", "open", "closed", "resolved", "discussion"
        ] = "all",
        player_status: Literal[
            "any", "predicted", "not-predicted", "author", "interested", "private"
        ] = "any",  # 20 results per page
        cat: Union[str, None] = None,
        pages: int = 1,
        include_discussion_questions: bool = False,
    ) -> List[Dict]:
        """
        Retrieve JSON for multiple questions from Metaculus API.

        :param question_status: Question status
        :param player_status: Player's status on this question
        :param cat: Category slug
        :param pages: Number of pages of questions to retrieve
        :include_discussion_questions: If true, data for non-prediction
            questions will be included
        """
        query_params = [f"status={question_status}", "order_by=-publish_time"]
        if player_status != "any":
            if player_status == "private":
                query_params.append("access=private")
            else:
                query_params.append(
                    f"{self.player_status_to_api_wording[player_status]}={self.user_id}"
                )

        if cat is not None:
            query_params.append(f"search=cat:{cat}")

        query_string = "&".join(query_params)

        def get_questions_for_pages(
            query_string: str, max_pages: int = 1, current_page: int = 1, results=[]
        ) -> List[Dict]:
            if current_page > max_pages:
                return results

            r = self.s.get(
                f"{self.api_url}/questions/?{query_string}&page={current_page}"
            )

            if r.json() == {"detail": "Invalid page."}:
                return results

            r.raise_for_status()

            return get_questions_for_pages(
                query_string, max_pages, current_page + 1, results + r.json()["results"]
            )

        questions = get_questions_for_pages(query_string, pages)

        if not include_discussion_questions:
            questions = [
                q for q in questions if q["possibilities"]["type"] != "discussion"
            ]

        return questions

    def make_questions_df(
        self, questions_json: List[Dict], columns: Optional[List[str]] = None
    ) -> pd.DataFrame:
        """
        Convert JSON returned by Metaculus API to dataframe.

        :param questions_json: List of questions (as dicts)
        :param columns: Optional list of column names to include
            (if omitted, every column is included)
        """
        if columns is not None:
            questions_df = pd.DataFrame(
                [{k: v for (k, v) in q.items() if k in columns} for q in questions_json]
            )
        else:
            questions_df = pd.DataFrame(questions_json)

        for col in ["created_time", "publish_time", "close_time", "resolve_time"]:
            if col in questions_df.columns:
                questions_df[col] = questions_df[col].apply(
                    lambda x: datetime.strptime(x[:19], "%Y-%m-%dT%H:%M:%S")
                )

        if "author" in questions_df.columns:
            questions_df["i_created"] = questions_df["author"] == self.user_id

        if "my_predictions" in questions_df.columns:
            questions_df["i_predicted"] = questions_df["my_predictions"].apply(
                lambda x: x is not None
            )

        return questions_df<|MERGE_RESOLUTION|>--- conflicted
+++ resolved
@@ -383,10 +383,6 @@
     def question_range_width(self):
         return self.question_range["max"] - self.question_range["min"]
 
-<<<<<<< HEAD
-    # TODO: maybe it's better to fit the logistic first then normalize,
-    # rather than the other way around?
-=======
     @property
     def _scale_x(self):
         return scale_x_continuous()
@@ -399,8 +395,8 @@
             else "\n".join(textwrap.wrap(self.data["title"], 60))  # type: ignore
         )
 
-    # TODO: maybe it's better to fit the logistic first then normalize, rather than the other way around?
->>>>>>> d5f8ddfd
+    # TODO: maybe it's better to fit the logistic first then normalize,
+    # rather than the other way around?
     def normalize_samples(self, samples):
         """
         The Metaculus API accepts normalized predictions rather than predictions on
@@ -993,40 +989,6 @@
     def comparison_plot(  # type: ignore
         self, df: pd.DataFrame, xmin=None, xmax=None, bins: int = 50
     ):
-<<<<<<< HEAD
-        """Plot prediction on the true question scale from samples or a submission
-        object. Optionally compare prediction against a sample from the
-        distribution of community predictions
-
-        :param samples: samples from a distribution answering the prediction question
-            (true scale) or a prediction object
-        :param percent_kept: percentage of sample distrubtion to keep
-        :param side_cut_from: which side to cut tails from,
-            either 'both','lower', or 'upper'
-        :param show_community: boolean indicating whether comparison to
-            community predictions should be made
-        :param num_samples: number of samples from the community
-        :param bins: The number of bins in the histogram, the more bins,
-            the more 'fine grained' the graph. Fewer bins results in more aggregation
-        :return: ggplot graphics object
-        """
-
-        if isinstance(samples, SubmissionMixtureParams):
-            prediction = samples
-            prediction_normed_samples = pd.Series(
-                [logistic.sample_mixture(prediction) for _ in range(0, num_samples)]
-            )
-        else:
-            if isinstance(samples, list):
-                samples = pd.Series(samples)
-            if not type(samples) in [pd.Series, np.ndarray]:
-                raise ValueError(
-                    "Samples should be a list, numpy arrray or pandas series"
-                )
-            num_samples = samples.shape[0]
-            prediction_normed_samples = self.normalize_samples(samples)
-=======
->>>>>>> d5f8ddfd
 
         return (
             ggplot(df, aes(df.columns[1], fill=df.columns[0]))
@@ -1048,32 +1010,6 @@
         bins: int = 50,
     ):
 
-<<<<<<< HEAD
-        :param percent_kept: percentage of sample distrubtion to keep
-        :param side_cut_from: which side to cut tails from,
-            either 'both','lower', or 'upper'
-        :param num_samples: number of samples from the community
-        :param bins: The number of bins in the histogram, the more bins, the more
-            'fine grained' the graph. Fewer bins results in more aggregation
-        :return: ggplot graphics object
-        """
-        community_samples = pd.Series(
-            [self.sample_normalized_community() for _ in range(0, num_samples)]
-        )
-
-        (_xmin, _xmax) = self.get_central_quantiles(
-            community_samples, percent_kept=percent_kept, side_cut_from=side_cut_from
-        )
-        _xmin, _xmax = self.denormalize_samples([_xmin, _xmax])
-
-        df = pd.DataFrame(data={"samples": self.denormalize_samples(community_samples)})
-        title_name = (
-            f"Q: {self.name}"
-            if self.name
-            else "\n".join(textwrap.wrap(self.data["title"], 60))  # type: ignore
-        )
-=======
->>>>>>> d5f8ddfd
         return (
             ggplot(df, aes(df.columns[0]))
             + geom_histogram(fill=fill, bins=bins)
