--- conflicted
+++ resolved
@@ -88,19 +88,8 @@
         """
         if point is None:
             raise Exception("Point was None This shouldn't happen")
-<<<<<<< HEAD
-        floored_point = np.amax(np.array([point, 1e-9]))
+        floored_point = np.maximum(point, 1e-9)
         return self.linear_scale.normalize_point(np.log(floored_point))
-=======
-
-        shifted = point - self.low
-        numerator = shifted * (self.log_base - 1)
-        scaled = numerator / self.width
-        timber = 1 + scaled
-        floored_timber = np.maximum(timber, 1e-9)
-
-        return np.log(floored_timber) / np.log(self.log_base)
->>>>>>> e92c684d
 
     # TODO do we still need this default?
     def denormalize_point(self, point):
@@ -114,15 +103,7 @@
         """
         if point is None:
             raise Exception("Point was None This shouldn't happen")
-<<<<<<< HEAD
         return np.exp(self.linear_scale.denormalize_point(point))
-=======
-
-        deriv_term = (self.log_base ** point - 1) / (self.log_base - 1)
-        scaled = self.width * deriv_term
-        return self.low + scaled
-        return (point * self.width) + self.low
->>>>>>> e92c684d
 
     def destructure(self):
         return ((LogScale,), (self.low, self.high, self.log_base))
