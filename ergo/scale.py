from dataclasses import asdict, dataclass, field
from datetime import timedelta
import time
from typing import TypeVar

import jax.numpy as np


@dataclass
class Scale:
    low: float
    high: float
    width: float = field(init=False)

    def __post_init__(self):
        self.width = self.high - self.low

    def __hash__(self):
        return hash(self.__key())

    def __eq__(self, other):
        if isinstance(other, Scale):
            return self.__key() == other.__key()
        return NotImplemented

    def __key(self):
        cls, params = self.destructure()
        return (cls, params)

    def normalize_point(self, point):
        return (point - self.low) / self.width

    def denormalize_point(self, point):
        return (point * self.width) + self.low

    def denormalize_points(self, points):
        return [self.denormalize_point(point) for point in points]

    def normalize_points(self, points):
        return [self.normalize_point(point) for point in points]

    def normalize_variance(self, variance):
        if variance is None:
            raise Exception("Point was None This shouldn't happen")
        return variance / (self.width ** 2)

    def denormalize_variance(self, variance):
        if variance is None:
            raise Exception("Point was None This shouldn't happen")
        return variance * (self.width ** 2)

    def destructure(self):
        return ((Scale,), (self.low, self.high))

    @classmethod
    def structure(cls, params):
        classes, numeric = params
        return classes[0](*numeric)

    def export(self):
        export_dict = asdict(self)
        export_dict["class"] = type(self).__name__
        return export_dict


ScaleClass = TypeVar("ScaleClass", bound=Scale)


@dataclass
class LogScale(Scale):
    log_base: float

    def __post_init__(self):
        # if self.log_base < 1:
        #     raise ValueError(f"log_Base must be > 1, was {self.log_base}")
        self.width = self.high - self.low

    def __hash__(self):
        return super().__hash__()

    def normalize_point(self, point):
        """
        Get a prediciton sample value on the normalized scale from a true-scale value

        :param true_value: a sample value on the true scale
        :return: a sample value on the normalized scale
        """
        if point is None:
            raise Exception("Point was None This shouldn't happen")

        shifted = point - self.low
        numerator = shifted * (self.log_base - 1)
        scaled = numerator / self.width
        timber = 1 + scaled
        floored_timber = np.maximum(timber, 1e-9)

        return np.log(floored_timber) / np.log(self.log_base)

    def denormalize_point(self, point):
        """
        Get a value on the true scale from a normalized-scale value

        :param normalized_value: [description]
        :type normalized_value: [type]
        :return: [description]
        :rtype: [type]
        """
        if point is None:
            raise Exception("Point was None This shouldn't happen")

        deriv_term = (self.log_base ** point - 1) / (self.log_base - 1)
        scaled = self.width * deriv_term
        return self.low + scaled
        return (point * self.width) + self.low

    def destructure(self):
        return ((LogScale,), (self.low, self.high, self.log_base))

    @classmethod
    def structure(cls, params):
        low, high, log_base = params
        return cls(low, high, log_base)


@dataclass
class TimeScale(Scale):
    def __init__(self, low, high):
<<<<<<< HEAD
        assert low < high, f"The first timestamp must be earlier than the second timestamp"
=======
>>>>>>> faa1e08e
        self.low = low
        self.high = high
        self.width = self.high - self.low

    def __repr__(self):
        return (
            f"TimeScale(low={self.timestamp_to_str(self.low)}, "
            f"high={self.timestamp_to_str(self.high)}, "
            f"width={timedelta(seconds=self.width)})"
        )

    def __hash__(self):
        return super().__hash__()

    def destructure(self):
        return (
            (TimeScale,),
            (self.low, self.high,),
        )

    def timestamp_to_str(self, timestamp: float) -> str:
        return time.strftime("%Y-%m-%d", time.localtime(timestamp))


def scale_factory(scale_dict):
    scale_class = scale_dict["class"]
    low = scale_dict["low"]
    high = scale_dict["high"]

    if scale_class == "Scale":
        return Scale(low, high)
    if scale_class == "LogScale":
        return LogScale(low, high, scale_dict["log_base"])
    if scale_class == "TimeScale":
        return TimeScale(low, high)
    raise NotImplementedError(
        f"reconstructing scales of class {scale_class} is not implemented."
    )<|MERGE_RESOLUTION|>--- conflicted
+++ resolved
@@ -125,10 +125,8 @@
 @dataclass
 class TimeScale(Scale):
     def __init__(self, low, high):
-<<<<<<< HEAD
         assert low < high, f"The first timestamp must be earlier than the second timestamp"
-=======
->>>>>>> faa1e08e
+
         self.low = low
         self.high = high
         self.width = self.high - self.low
