--- conflicted
+++ resolved
@@ -5,7 +5,8 @@
    "metadata": {},
    "source": [
     "# Setup\n",
-    "\n"
+    "\n",
+    ""
    ]
   },
   {
@@ -76,7 +77,8 @@
    "metadata": {},
    "source": [
     "# External data (cases, estimates, models)\n",
-    "\n"
+    "\n",
+    ""
    ]
   },
   {
@@ -84,7 +86,8 @@
    "metadata": {},
    "source": [
     "## Texas government cases data\n",
-    "\n"
+    "\n",
+    ""
    ]
   },
   {
@@ -112,7 +115,8 @@
    "source": [
     "Pulled from\n",
     "[here](https://docs.google.com/spreadsheets/d/1L6pzFAEJ6MfnUwt-ea6tetKyvdi0YubnK_70SGm436c/edit#gid=1807978187)\n",
-    "\n"
+    "\n",
+    ""
    ]
   },
   {
@@ -186,7 +190,8 @@
    "source": [
     "Pulled from\n",
     "[here](https://docs.google.com/spreadsheets/d/1eGF9xYmDmvAkr-dCmd-N4efHzPyYEfVl0YmL9zBvH9Q/edit#gid=1694267458)\n",
-    "\n"
+    "\n",
+    ""
    ]
   },
   {
@@ -205,7 +210,8 @@
    "metadata": {},
    "source": [
     "## @brachbach model (cases -> hospitalized)\n",
-    "\n"
+    "\n",
+    ""
    ]
   },
   {
@@ -222,7 +228,8 @@
    "metadata": {},
    "source": [
     "# Model components\n",
-    "\n"
+    "\n",
+    ""
    ]
   },
   {
@@ -305,25 +312,6 @@
    "metadata": {},
    "outputs": [],
    "source": [
-    "def get_historical_data(date: date, column_name):\n",
-    "    \"\"\"\n",
-    "    Look up the value of a parameter on a given date\n",
-    "    in the historical data we've loaded.\n",
-    "    \n",
-    "    Return the value or raise a KeyError if we don't have it.\n",
-    "    \"\"\"\n",
-    "    \n",
-    "    # prefer Texas government data over @KrisMoore compiled data\n",
-    "    try: \n",
-    "        value = el_paso_cases.loc[date, column_name]\n",
-    "        if np.isnan(value):\n",
-    "            raise KeyError(f\"value for {column_name} in el_paso_cases is NaN\")\n",
-    "    except KeyError:\n",
-    "        value = compiled_data.loc[date, column_name]\n",
-    "        if np.isnan(value):\n",
-    "            raise KeyError(f\"value for {column_name} in compiled_data is NaN\")\n",
-    "    return value\n",
-    "\n",
     "@ergo.mem\n",
     "def daily_infections_base_model(date: date) -> int:\n",
     "    \"\"\"\n",
@@ -612,11 +600,143 @@
    ]
   },
   {
+   "cell_type": "code",
+   "execution_count": null,
+   "metadata": {},
+   "outputs": [],
+   "source": [
+    "def get_historical_data(date: date, column_name):\n",
+    "    \"\"\"\n",
+    "    Look up the value of a parameter on a given date\n",
+    "    in the historical data we've loaded.\n",
+    "    \n",
+    "    Return the value or raise a KeyError if we don't have it.\n",
+    "    \"\"\"\n",
+    "    \n",
+    "    # prefer Texas government data over @KrisMoore compiled data\n",
+    "    try: \n",
+    "        value = el_paso_cases.loc[date, column_name]\n",
+    "        if np.isnan(value):\n",
+    "            raise KeyError(f\"value for {column_name} in el_paso_cases is NaN\")\n",
+    "    except KeyError:\n",
+    "        value = compiled_data.loc[date, column_name]\n",
+    "        if np.isnan(value):\n",
+    "            raise KeyError(f\"value for {column_name} in compiled_data is NaN\")\n",
+    "    return value\n",
+    "\n",
+    "@ergo.mem\n",
+    "def daily_infections(date: date) -> int:\n",
+    "    \"\"\"\n",
+    "    What is the number of reported (new) Covid-19 infections on [date]?\n",
+    "    \"\"\"\n",
+    "    try:\n",
+    "        # Look up Texas Government data\n",
+    "        new_cases = el_paso_cases.loc[date, \"New cases\"]\n",
+    "        if np.isnan(new_cases):\n",
+    "            raise KeyError\n",
+    "        return new_cases\n",
+    "    except KeyError:\n",
+    "        try:\n",
+    "            # Look up projections from @onlyasith's model\n",
+    "            cases = projected_cases.loc[date, \"New cases\"]\n",
+    "            if np.isnan(cases):\n",
+    "                raise KeyError\n",
+    "            \n",
+    "            # Add some (fairly arbitrary) uncertainty around this point estimate\n",
+    "            if cases == 0:\n",
+    "              return cases\n",
+    "            cases_estimate = ergo.lognormal_from_interval(cases * 0.8, cases * 1.2)\n",
+    "            return np.clip(cases_estimate, cases * 0.5, cases * 2)\n",
+    "        except KeyError:\n",
+    "            # We're beyond the time range for data and model\n",
+    "            return 0\n",
+    "\n",
+    "@ergo.mem\n",
+    "def mean_infections(start_date: date, end_date: date):\n",
+    "    \"\"\"\n",
+    "    What is the average number of reported new infections for this range of \n",
+    "    dates? (Including start date, excluding end date)\n",
+    "    \"\"\"\n",
+    "    days = daterange(start_date, end_date)\n",
+    "    return np.mean([daily_infections(day) for day in days])\n",
+    "\n",
+    "@ergo.mem\n",
+    "def sma_infections(date: date):\n",
+    "    \"\"\"\n",
+    "    The simple moving average of infections for a date.\n",
+    "    \n",
+    "    Defined in https://pandemic.metaculus.com/questions/4128:\n",
+    "    \n",
+    "    'The 2-day SMA is defined as the unweighted average (arithmetic mean)\n",
+    "    over the current day and the previous day.'\n",
+    "    \"\"\"\n",
+    "    return mean_infections(date - timedelta(1), date + timedelta(1))\n",
+    "\n",
+    "# Build @brachbach model\n",
+    "hospital_confirmed_from_daily_infected_model = get_daily_hospital_confirmed(compiled_data, daily_infections)\n",
+    "\n",
+    "@ergo.mem\n",
+    "def hospital_confirmed_for_date(date: date) -> int:\n",
+    "    \"\"\"\n",
+    "    The total number of lab-confirmed COVID-19 patients in El Paso County in\n",
+    "    the hospital on this date\n",
+    "    \"\"\"\n",
+    "    try:\n",
+    "        # Look up in-hospital confirmed cases from @KrisMoore's compiled data\n",
+    "        new_hospital_confirmed = compiled_data.loc[date, \"In hospital confirmed\"]\n",
+    "        if np.isnan(new_hospital_confirmed):\n",
+    "            raise KeyError\n",
+    "        return new_hospital_confirmed\n",
+    "    except KeyError:\n",
+    "        try:\n",
+    "            # Get point estimate from @brachbach's regression model\n",
+    "            cases = hospital_confirmed_from_daily_infected_model(date)\n",
+    "            \n",
+    "            # Add some (fairly arbitrary) uncertainty around this point estimate\n",
+    "            if cases == 0:\n",
+    "              return cases\n",
+    "            cases_estimate = ergo.lognormal_from_interval(cases * 0.8, cases * 1.2)\n",
+    "            return np.clip(cases_estimate, cases * 0.5, cases * 2)\n",
+    "        except KeyError:\n",
+    "            return 0\n",
+    "\n",
+    "@ergo.mem\n",
+    "def frac_icu_ventilation():\n",
+    "    \"\"\"\n",
+    "    Proportion of ICU admissions requiring ventilation\n",
+    "\n",
+    "    Approach (PabloStafforini et al): \n",
+    "    https://pandemic.metaculus.com/questions/4154/#comment-28155\n",
+    "\n",
+    "    TODO: \n",
+    "    - Improve how we use case data\n",
+    "    - Add qualitative adjustments\n",
+    "    \"\"\"\n",
+    "    ventilation_pseudocounts = 25 + 17 + 0.05 * 1150 + 0.1 * 132\n",
+    "    icu_pseudocounts = 100 + 36 + 0.05 * 1300 + 0.1 * 196\n",
+    "    return ergo.beta_from_hits(ventilation_pseudocounts, icu_pseudocounts)\n",
+    "\n",
+    "@ergo.mem\n",
+    "def peak_compatible_with_historical_data(peak_date):\n",
+    "    if not peak_date in el_paso_cases.index:\n",
+    "        return True\n",
+    "    for comparison_date in daterange(START_DATE, peak_date + timedelta(11)):\n",
+    "        if comparison_date not in el_paso_cases.index:\n",
+    "            continue\n",
+    "        if sma_infections(comparison_date) > sma_infections(peak_date):\n",
+    "            return False\n",
+    "        if sma_infections(comparison_date) == sma_infections(peak_date) and comparison_date > peak_date:\n",
+    "            return False\n",
+    "    return True"
+   ]
+  },
+  {
    "cell_type": "markdown",
    "metadata": {},
    "source": [
     "# El Paso questions\n",
-    "\n"
+    "\n",
+    ""
    ]
   },
   {
@@ -754,9 +874,6 @@
    "metadata": {},
    "outputs": [],
    "source": [
-<<<<<<< HEAD
-    "@question(metaculus, 4153, community_weight=0.3)\n",
-=======
     "@ergo.mem\n",
     "def peak_hospitalized_date():\n",
     "    \"\"\"\n",
@@ -783,7 +900,6 @@
     "    return hospitalization_peak_date\n",
     "\n",
     "@question(4153, community_weight=0.3)\n",
->>>>>>> 65498bda
     "def max_30d_hospital_confirmed_for_peak():\n",
     "    \"\"\"\n",
     "    What will the maximum number of in-hospital lab-confirmed COVID-19 \n",
@@ -801,22 +917,12 @@
    "metadata": {},
    "outputs": [],
    "source": [
-<<<<<<< HEAD
-    "@question(metaculus, 4204)\n",
-    "def peak_icu_admissions():\n",
-=======
     "@question(4204)\n",
     "def peak_icu_patients():\n",
->>>>>>> 65498bda
     "    \"\"\"\n",
     "    How many patients with Covid-19 in El Paso County will be in the\n",
     "    ICU on the day when the number of hospital admissions of cases peak? \n",
     "    \"\"\"\n",
-<<<<<<< HEAD
-    "    max_patients = max_30d_hospital_confirmed_for_peak()\n",
-    "    return max_patients * frac_patients_icu()\n",
-    "plot_question(peak_icu_admissions)"
-=======
     "    try:\n",
     "        return get_historical_data(peak_hospitalized_date(), \"in_icu\")\n",
     "    except KeyError:\n",
@@ -830,16 +936,15 @@
     "            peak_hospitalized_patients = max_30d_hospital_confirmed_for_peak()\n",
     "            return peak_hospitalized_patients * frac_patients_icu()\n",
     "plot_question(peak_icu_patients, bw=0.1)"
->>>>>>> 65498bda
-   ]
-  },
-  {
-   "cell_type": "code",
-   "execution_count": null,
-   "metadata": {},
-   "outputs": [],
-   "source": [
-    "@question(metaculus, 4201)\n",
+   ]
+  },
+  {
+   "cell_type": "code",
+   "execution_count": null,
+   "metadata": {},
+   "outputs": [],
+   "source": [
+    "@question(4201)\n",
     "def peak_invasive_ventilation():\n",
     "    \"\"\"\n",
     "    How many patients with Covid-19 in El Paso County will be on invasive \n",
@@ -863,11 +968,83 @@
    ]
   },
   {
+   "cell_type": "code",
+   "execution_count": null,
+   "metadata": {},
+   "outputs": [],
+   "source": [
+    "@question(metaculus, 4153, community_weight=0.3)\n",
+    "def max_30d_hospital_confirmed_for_peak():\n",
+    "    \"\"\"\n",
+    "    What will the maximum number of in-hospital lab-confirmed COVID-19 \n",
+    "    patients in El Paso County, in the 30-day period during which the \"peak\"\n",
+    "    occurs?\n",
+    "    \"\"\"\n",
+    "    peak = peak_infection_date()\n",
+    "    days = daterange(peak - timedelta(15), peak + timedelta(15))\n",
+    "    return max(hospital_confirmed_for_date(day) for day in days)\n",
+    "\n",
+    "plot_question(max_30d_hospital_confirmed_for_peak, bw=0.01, num_samples=1000)"
+   ]
+  },
+  {
+   "cell_type": "code",
+   "execution_count": null,
+   "metadata": {},
+   "outputs": [],
+   "source": [
+    "@question(metaculus, 4204)\n",
+    "def peak_icu_admissions():\n",
+    "    \"\"\"\n",
+    "    How many patients with Covid-19 in El Paso County will be admitted to the\n",
+    "    ICU on the day when the number of hospital admissions of cases peak?\n",
+    "\n",
+    "    Following @Tamay's approach:\n",
+    "    https://pandemic.metaculus.com/questions/4204/\n",
+    "\n",
+    "    Alternative:    \n",
+    "    - peak = peak_hospitalizations_date()\n",
+    "    - return daily_icu_admissions(peak)\n",
+    "\n",
+    "    FIXME: Admissions vs in-hospital patients unclear\n",
+    "\n",
+    "    Not mixing in community since this is just the product of two other questions.    \n",
+    "    \"\"\"\n",
+    "    max_patients = max_30d_hospital_confirmed_for_peak()\n",
+    "    return max_patients * frac_patients_icu()\n",
+    "plot_question(peak_icu_admissions)"
+   ]
+  },
+  {
+   "cell_type": "code",
+   "execution_count": null,
+   "metadata": {},
+   "outputs": [],
+   "source": [
+    "@question(metaculus, 4201)\n",
+    "def peak_invasive_ventilation():\n",
+    "    \"\"\"\n",
+    "    How many patients with Covid-19 in El Paso County will require invasive \n",
+    "    ventilation on the day when the number of hospital admissions of cases \n",
+    "    peak?\n",
+    "\n",
+    "    Following @Tamay's approach:\n",
+    "    https://pandemic.metaculus.com/questions/4201/#comment-28004\n",
+    "\n",
+    "    Not mixing in community since this is just the product of two other questions.\n",
+    "    \"\"\"\n",
+    "    return frac_icu_ventilation() * peak_icu_admissions()\n",
+    "\n",
+    "plot_question(peak_invasive_ventilation)"
+   ]
+  },
+  {
    "cell_type": "markdown",
    "metadata": {},
    "source": [
     "# Generate predictions for all questions\n",
-    "\n"
+    "\n",
+    ""
    ]
   },
   {
@@ -890,7 +1067,8 @@
    "metadata": {},
    "source": [
     "# Compare predictions to community\n",
-    "\n"
+    "\n",
+    ""
    ]
   },
   {
@@ -902,7 +1080,8 @@
     "  These may look a little different from the plots for the  questions shown\n",
     "  above, because we've taken more samples from the distribution and we're\n",
     "  fitting logistic distributions so we can submit them to metaculus\n",
-    "\n"
+    "\n",
+    ""
    ]
   },
   {
