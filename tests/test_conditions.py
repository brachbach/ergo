--- conflicted
+++ resolved
@@ -82,7 +82,6 @@
     assert dist.components[0].loc == pytest.approx(2, rel=0.1)
 
 
-<<<<<<< HEAD
 @dataclass
 class Uniform:
     min: float = 0
@@ -107,7 +106,8 @@
     assert IntervalCondition(p=1).loss(dist) == 0
     assert IntervalCondition(p=0, low=-1, high=1).loss(dist) == 1
     assert IntervalCondition(p=0, low=-1, high=1, weight=10).loss(dist) == 10
-=======
+
+
 def test_histogram_condition(histogram, normalized_logistic_mixture):
     condition = HistogramCondition(histogram)
     vectorized_loss = float(condition.loss(normalized_logistic_mixture))
@@ -156,5 +156,4 @@
     mid = time.time()
     print(f"Total time (1): {mid - start:.2f}s")
     test_mixed_2(histogram)
-    print(f"Total time (2): {time.time() - mid:.2f}s")
->>>>>>> b8e67cf8
+    print(f"Total time (2): {time.time() - mid:.2f}s")