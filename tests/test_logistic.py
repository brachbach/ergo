--- conflicted
+++ resolved
@@ -2,12 +2,10 @@
 import numpy as onp
 import pytest
 import scipy.stats
-import seaborn
-import matplotlib.pyplot as plt
 
 from ergo import Logistic, LogisticMixture, TruncatedLogisticMixture
 from ergo.conditions import HistogramCondition
-from ergo.scale import Scale, LogScale
+from ergo.scale import LogScale, Scale
 from tests.conftest import scales_to_test
 
 
@@ -92,15 +90,11 @@
     "LogisticMixtureClass", [LogisticMixture, TruncatedLogisticMixture]
 )
 def test_fit_mixture_small(LogisticMixtureClass):
-    xscale = Scale(-2, 3)
+    xscale = Scale(-0.5, 1.5)
     mixture = LogisticMixtureClass.from_samples(
-<<<<<<< HEAD
         data=np.array([0.1, 0.2, 0.8, 0.9]),
-        fixed_params={"num_components": 2, "floor": -2, "ceiling": 3},
+        fixed_params={"num_components": 2, "floor": -0.5, "ceiling": 1.5},
         scale=xscale,
-=======
-        np.array([0.1, 0.2, 0.8, 0.9]), {"num_components": 2, "floor": 0, "ceiling": 1}
->>>>>>> 5c76ce03
     )
     for prob in mixture.probs:
         assert prob == pytest.approx(0.5, 0.1)
