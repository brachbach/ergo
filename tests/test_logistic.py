--- conflicted
+++ resolved
@@ -2,7 +2,6 @@
 import numpy as onp
 import pytest
 
-<<<<<<< HEAD
 from ergo.logistic import (
     fit_mixture,
     fit_single,
@@ -10,11 +9,9 @@
     mixture_cdf,
     mixture_ppf,
     structure_mixture_params,
+    sample_mixture,
 )
-=======
-from ergo.logistic import fit_mixture, fit_single, fit_single_scipy, sample_mixture
 import tests.mocks
->>>>>>> be3e2202
 
 
 def test_fit_single_scipy():
@@ -55,8 +52,6 @@
     assert scales[0] == pytest.approx(0.1, abs=0.2)
     assert scales[1] == pytest.approx(0.2, abs=0.2)
 
-
-<<<<<<< HEAD
 def test_mixture_cdf():
     # make a mock with known properties. The median should be 15 for this mixture
     mock_logistic_params = np.array([[10, 3.658268, 0.5], [20, 3.658268, 0.5]])
@@ -77,22 +72,7 @@
     mock_mixture = fit_mixture(
         np.array([0.5, 0.4, 0.8, 0.8, 0.9, 0.95, 0.15, 0.1]), num_components=3
     )
-    x = 0.65
-    prob = mixture_cdf(x, mock_mixture)
-    assert mixture_ppf(prob, mock_mixture) == pytest.approx(x, rel=1e-3)
 
-
-# visual tests, comment out usually
-
-# def test_visual_plot_mixture():
-#     samples = onp.concatenate(
-#         [onp.random.normal(loc=0.1, scale=0.1, size=1500),
-#          onp.random.normal(loc=0.5, scale=0.1, size=1500),
-#          onp.random.logistic(loc=0.9, scale=0.1, size=2000)])
-#     onp.random.shuffle(samples)
-#     mixture_params = fit_mixture(samples, num_components=5, num_samples=1000)
-#     plot_mixture(mixture_params, samples)
-=======
 def test_fit_samples():
     data = np.array(
         [sample_mixture(tests.mocks.mock_true_params) for _ in range(0, 1000)]
@@ -106,5 +86,4 @@
     for (true_loc, fitted_loc) in zip(true_locs, fitted_locs):
         assert fitted_loc == pytest.approx(true_loc, rel=0.2)
     for (true_scale, fitted_scale) in zip(true_scales, fitted_scales):
-        assert fitted_scale == pytest.approx(true_scale, rel=0.2)
->>>>>>> be3e2202
+        assert fitted_scale == pytest.approx(true_scale, rel=0.2)