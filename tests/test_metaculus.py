--- conflicted
+++ resolved
@@ -189,12 +189,8 @@
             < (datetime.datetime.now() + datetime.timedelta(days=1))
         ).all()
 
-<<<<<<< HEAD
-    @pytest.mark.xfail(reason="Fitting doesn't reliably work yet")
-    @random_seed
-=======
     @pytest.mark.xfail(reason="Fitting doesn't reliably work yet #219")
->>>>>>> 55640a84
+    @random_seed
     def test_submission_from_samples_linear(self):
         mixture_params = self.continuous_linear_open_question.get_submission_from_samples(
             self.mock_samples
@@ -212,12 +208,8 @@
             float(np.var(mixture_samples)), rel=0.2
         )
 
-<<<<<<< HEAD
-    @pytest.mark.xfail(reason="Fitting doesn't reliably work yet")
-    @random_seed
-=======
     @pytest.mark.xfail(reason="Fitting doesn't reliably work yet #219")
->>>>>>> 55640a84
+    @random_seed
     def test_submitted_equals_predicted_linear(self):
         self.continuous_linear_open_question.submit_from_samples(self.mock_samples)
         self.continuous_linear_open_question.refresh_question()
@@ -230,21 +222,12 @@
         prediction_samples = np.array(
             [ergo.logistic.sample_mixture(scaled_params) for _ in range(0, 1000)]
         )
-<<<<<<< HEAD
         assert float(np.mean(self.mock_samples)) == pytest.approx(
             float(np.mean(prediction_samples)), rel=0.1
         )
 
-    @pytest.mark.xfail(reason="Fitting doesn't reliably work yet")
-    @random_seed
-=======
-
-        assert np.mean(self.mock_samples) == pytest.approx(
-            np.mean(prediction_samples), rel=0.1
-        )
-
     @pytest.mark.xfail(reason="Fitting doesn't reliably work yet #219")
->>>>>>> 55640a84
+    @random_seed
     def test_submitted_equals_predicted_log(self):
         self.continuous_log_open_question.submit_from_samples(self.mock_samples)
         self.continuous_log_open_question.refresh_question()
@@ -259,14 +242,8 @@
                 for _ in range(0, 5000)
             ]
         )
-<<<<<<< HEAD
         assert float(np.mean(self.mock_samples)) == pytest.approx(
             float(np.mean(prediction_samples)), rel=0.1
-=======
-
-        assert np.mean(self.mock_samples) == pytest.approx(
-            np.mean(prediction_samples), rel=0.1
->>>>>>> 55640a84
         )
 
     @random_seed
