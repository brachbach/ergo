--- conflicted
+++ resolved
@@ -116,14 +116,9 @@
     def test_submitted_equals_predicted_log(self):
         self.continuous_log_open_question.submit_from_samples(self.mock_samples)
         latest_prediction = self.continuous_log_open_question.get_latest_normalized_prediction()
-<<<<<<< HEAD
-        prediction_samples = np.array([self.continuous_log_open_question.true_from_normalized_value(ergo.logistic.sample_mixture(
-            latest_prediction)) for _ in range(0, 1000)])
-=======
         prediction_samples = np.array([
             self.continuous_log_open_question.true_from_normalized_value(
                 ergo.logistic.sample_mixture(latest_prediction)) for _ in range(0, 5000)])
->>>>>>> b690efc3
 
         assert np.mean(self.mock_samples) == pytest.approx(
             np.mean(prediction_samples), np.mean(prediction_samples)/10)
